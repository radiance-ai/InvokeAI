--- conflicted
+++ resolved
@@ -26,7 +26,6 @@
 
 3. Copy the InvokeAI source code from GitHub:
 
-<<<<<<< HEAD
 ```
 (base) ~$ git clone https://github.com/invoke-ai/InvokeAI.git
 ```
@@ -39,54 +38,26 @@
 (base) ~$ cd InvokeAI
 (base) ~/InvokeAI$
 ```
-=======
-    ```bash
-    (base) ~$ git clone https://github.com/invoke-ai/InvokeAI.git
-    ```
-
-    This will create stable-diffusion folder where you will follow the rest of the
-    steps.
-
-4. Enter the newly-created stable-diffusion folder. From this step forward make
-   sure that you are working in the stable-diffusion directory!
-
-    ```bash
-    (base) ~$ cd stable-diffusion
-    (base) ~/stable-diffusion$
-    ```
->>>>>>> f1d4862b
 
 5. Use anaconda to copy necessary python packages, create a new python
    environment named `ldm` and activate the environment.
 
-<<<<<<< HEAD
+
 ```
 (base) ~/InvokeAI$ conda env create -f environment.yaml
 (base) ~/InvokeAI$ conda activate ldm
 (ldm) ~/InvokeAI$
 ```
-=======
-    ```bash
-    (base) ~/stable-diffusion$ conda env create -f environment.yaml
-    (base) ~/stable-diffusion$ conda activate ldm
-    (ldm) ~/stable-diffusion$
-    ```
->>>>>>> f1d4862b
 
     After these steps, your command prompt will be prefixed by `(ldm)` as shown
     above.
 
 6. Load a couple of small machine-learning models required by stable diffusion:
 
-<<<<<<< HEAD
+
 ```
 (ldm) ~/InvokeAI$ python3 scripts/preload_models.py
 ```
-=======
-    ```bash
-    (ldm) ~/stable-diffusion$ python3 scripts/preload_models.py
-    ```
->>>>>>> f1d4862b
 
     !!! note
 
@@ -108,7 +79,7 @@
       This will create a symbolic link from the stable-diffusion model.ckpt file, to
       the true location of the `sd-v1-4.ckpt` file.
 
-<<<<<<< HEAD
+
 ```
 (ldm) ~/InvokeAI$ mkdir -p models/ldm/stable-diffusion-v1
 (ldm) ~/InvokeAI$ ln -sf /path/to/sd-v1-4.ckpt models/ldm/stable-diffusion-v1/model.ckpt
@@ -128,47 +99,14 @@
 ```
 
 9. Subsequently, to relaunch the script, be sure to run "conda activate ldm" (step 5, second command), enter the `InvokeAI` directory, and then launch the dream script (step 8). If you forget to activate the ldm environment, the script will fail with multiple `ModuleNotFound` errors.
-=======
-    ```bash
-    (ldm) ~/stable-diffusion$ mkdir -p models/ldm/stable-diffusion-v1
-    (ldm) ~/stable-diffusion$ ln -sf /path/to/sd-v1-4.ckpt models/ldm/stable-diffusion-v1/model.ckpt
-    ```
-
-8. Start generating images!
-
-    ```bash
-    # for the pre-release weights use the -l or --liaon400m switch
-    (ldm) ~/stable-diffusion$ python3 scripts/dream.py -l
-
-    # for the post-release weights do not use the switch
-    (ldm) ~/stable-diffusion$ python3 scripts/dream.py
-
-    # for additional configuration switches and arguments, use -h or --help
-    (ldm) ~/stable-diffusion$ python3 scripts/dream.py -h
-    ```
-
-9. Subsequently, to relaunch the script, be sure to run "conda activate ldm"
-   (step 5, second command), enter the `stable-diffusion` directory, and then
-   launch the dream script (step 8). If you forget to activate the ldm
-   environment, the script will fail with multiple `ModuleNotFound` errors.
->>>>>>> f1d4862b
 
 ## Updating to newer versions of the script
 
-<<<<<<< HEAD
+
 This distribution is changing rapidly. If you used the `git clone` method (step 5) to download the InvokeAI directory, then to update to the latest and greatest version, launch the Anaconda window, enter `InvokeAI` and type:
 
 ```
 (ldm) ~/InvokeAI$ git pull
-=======
-This distribution is changing rapidly. If you used the `git clone` method
-(step 5) to download the stable-diffusion directory, then to update to the
-latest and greatest version, launch the Anaconda window, enter
-`stable-diffusion` and type:
-
-```bash
-(ldm) ~/stable-diffusion$ git pull
->>>>>>> f1d4862b
 ```
 
 This will bring your local copy into sync with the remote one.