import IAIButton from 'common/components/IAIButton';
import IAICheckbox from 'common/components/IAICheckbox';
import IAIIconButton from 'common/components/IAIIconButton';
import React from 'react';

import {
  Badge,
  Flex,
  FormControl,
  HStack,
  Radio,
  RadioGroup,
  Spacer,
  Text,
  VStack,
} from '@chakra-ui/react';
import { createSelector } from '@reduxjs/toolkit';
import { useAppDispatch, useAppSelector } from 'app/storeHooks';
import { systemSelector } from 'features/system/store/systemSelectors';
import { useTranslation } from 'react-i18next';

import { FaPlus, FaSearch } from 'react-icons/fa';

import { addNewModel, searchForModels } from 'app/socketio/actions';
import {
  setFoundModels,
  setSearchFolder,
} from 'features/system/store/systemSlice';
import { setShouldShowExistingModelsInSearch } from 'features/ui/store/uiSlice';

import type { FoundModel } from 'app/invokeai';
import type { RootState } from 'app/store';
import IAIInput from 'common/components/IAIInput';
import { Field, Formik } from 'formik';
import { forEach, remove } from 'lodash';
import type { ChangeEvent, ReactNode } from 'react';
import { BiReset } from 'react-icons/bi';

const existingModelsSelector = createSelector([systemSelector], (system) => {
  const { model_list } = system;

  const existingModels: string[] = [];

  forEach(model_list, (value) => {
    existingModels.push(value.weights);
  });

  return existingModels;
});

interface SearchModelEntry {
  model: FoundModel;
  modelsToAdd: string[];
  setModelsToAdd: React.Dispatch<React.SetStateAction<string[]>>;
}

function SearchModelEntry({
  model,
  modelsToAdd,
  setModelsToAdd,
}: SearchModelEntry) {
  const { t } = useTranslation();
  const existingModels = useAppSelector(existingModelsSelector);

  const foundModelsChangeHandler = (e: ChangeEvent<HTMLInputElement>) => {
    if (!modelsToAdd.includes(e.target.value)) {
      setModelsToAdd([...modelsToAdd, e.target.value]);
    } else {
      setModelsToAdd(remove(modelsToAdd, (v) => v !== e.target.value));
    }
  };

  return (
    <VStack>
      <Flex
        flexDirection="column"
        gap={2}
        backgroundColor={
          modelsToAdd.includes(model.name) ? 'accent.650' : 'base.800'
        }
        paddingX={4}
        paddingY={2}
        borderRadius={4}
      >
        <Flex gap={4}>
          <IAICheckbox
            value={model.name}
            label={<Text fontWeight={500}>{model.name}</Text>}
            isChecked={modelsToAdd.includes(model.name)}
            isDisabled={existingModels.includes(model.location)}
            onChange={foundModelsChangeHandler}
          ></IAICheckbox>
          {existingModels.includes(model.location) && (
            <Badge colorScheme="accent">{t('modelManager.modelExists')}</Badge>
          )}
        </Flex>
        <Text fontStyle="italic" variant="subtext">
          {model.location}
        </Text>
      </Flex>
    </VStack>
  );
}

export default function SearchModels() {
  const dispatch = useAppDispatch();

  const { t } = useTranslation();

  const searchFolder = useAppSelector(
    (state: RootState) => state.system.searchFolder
  );

  const foundModels = useAppSelector(
    (state: RootState) => state.system.foundModels
  );

  const existingModels = useAppSelector(existingModelsSelector);

  const shouldShowExistingModelsInSearch = useAppSelector(
    (state: RootState) => state.ui.shouldShowExistingModelsInSearch
  );

  const isProcessing = useAppSelector(
    (state: RootState) => state.system.isProcessing
  );

  const [modelsToAdd, setModelsToAdd] = React.useState<string[]>([]);
  const [modelType, setModelType] = React.useState<string>('v1');
  const [pathToConfig, setPathToConfig] = React.useState<string>('');

  const resetSearchModelHandler = () => {
    dispatch(setSearchFolder(null));
    dispatch(setFoundModels(null));
    setModelsToAdd([]);
  };

  const findModelsHandler = (values: { checkpointFolder: string }) => {
    dispatch(searchForModels(values.checkpointFolder));
  };

  const addAllToSelected = () => {
    setModelsToAdd([]);
    if (foundModels) {
      foundModels.forEach((model) => {
        if (!existingModels.includes(model.location)) {
          setModelsToAdd((currentModels) => {
            return [...currentModels, model.name];
          });
        }
      });
    }
  };

  const removeAllFromSelected = () => {
    setModelsToAdd([]);
  };

  const addSelectedModels = () => {
    const modelsToBeAdded = foundModels?.filter((foundModel) =>
      modelsToAdd.includes(foundModel.name)
    );

    const configFiles = {
      v1: 'configs/stable-diffusion/v1-inference.yaml',
      v2_base: 'configs/stable-diffusion/v2-inference-v.yaml',
      v2_768: 'configs/stable-diffusion/v2-inference-v.yaml',
      inpainting: 'configs/stable-diffusion/v1-inpainting-inference.yaml',
      custom: pathToConfig,
    };

    modelsToBeAdded?.forEach((model) => {
      const modelFormat = {
        name: model.name,
        description: '',
        config: configFiles[modelType as keyof typeof configFiles],
        weights: model.location,
        vae: '',
        width: 512,
        height: 512,
        default: false,
        format: 'ckpt',
      };
      dispatch(addNewModel(modelFormat));
    });
    setModelsToAdd([]);
  };

  const renderFoundModels = () => {
    const newFoundModels: ReactNode[] = [];
    const existingFoundModels: ReactNode[] = [];

    if (foundModels) {
      foundModels.forEach((model, index) => {
        if (existingModels.includes(model.location)) {
          existingFoundModels.push(
            <SearchModelEntry
              key={index}
              model={model}
              modelsToAdd={modelsToAdd}
              setModelsToAdd={setModelsToAdd}
            />
          );
        } else {
          newFoundModels.push(
            <SearchModelEntry
              key={index}
              model={model}
              modelsToAdd={modelsToAdd}
              setModelsToAdd={setModelsToAdd}
            />
          );
        }
      });
    }

    return (
      <>
        {newFoundModels}
        {shouldShowExistingModelsInSearch && existingFoundModels}
      </>
    );
  };

  return (
    <>
      {searchFolder ? (
        <Flex
          sx={{
            padding: 4,
            gap: 2,
            position: 'relative',
            borderRadius: 'base',
            alignItems: 'center',
            w: 'full',
            bg: 'base.900',
          }}
        >
          <Flex
            sx={{
              flexDir: 'column',
              gap: 2,
            }}
          >
            <Text
              sx={{
                fontWeight: 500,
                fontSize: 'sm',
              }}
              variant="subtext"
            >
              {t('modelManager.checkpointFolder')}
            </Text>
            <Text sx={{ fontWeight: 500, fontSize: 'sm' }}>{searchFolder}</Text>
          </Flex>
          <Spacer />
          <IAIIconButton
            aria-label={t('modelManager.scanAgain')}
            tooltip={t('modelManager.scanAgain')}
            icon={<BiReset />}
            fontSize={18}
            disabled={isProcessing}
            onClick={() => dispatch(searchForModels(searchFolder))}
          />
          <IAIIconButton
            aria-label={t('modelManager.clearCheckpointFolder')}
            icon={<FaPlus style={{ transform: 'rotate(45deg)' }} />}
            onClick={resetSearchModelHandler}
          />
        </Flex>
      ) : (
        <Formik
          initialValues={{ checkpointFolder: '' }}
          onSubmit={(values) => {
            findModelsHandler(values);
          }}
        >
          {({ handleSubmit }) => (
            <form onSubmit={handleSubmit}>
              <HStack columnGap={2} alignItems="flex-end" width="100%">
                <FormControl isRequired width="lg">
                  <Field
                    as={IAIInput}
                    id="checkpointFolder"
                    name="checkpointFolder"
                    type="text"
                    size="md"
                    label={t('modelManager.checkpointFolder')}
                  />
                </FormControl>
                <IAIButton
                  leftIcon={<FaSearch />}
                  aria-label={t('modelManager.findModels')}
                  tooltip={t('modelManager.findModels')}
                  type="submit"
                  disabled={isProcessing}
                  paddingX={10}
                >
                  {t('modelManager.findModels')}
                </IAIButton>
              </HStack>
            </form>
          )}
        </Formik>
      )}
      {foundModels && (
        <Flex flexDirection="column" rowGap={4} width="full">
          <Flex justifyContent="space-between" alignItems="center">
            <p>
              {t('modelManager.modelsFound')}: {foundModels.length}
            </p>
            <p>
              {t('modelManager.selected')}: {modelsToAdd.length}
            </p>
          </Flex>
          <Flex columnGap={2} justifyContent="space-between">
            <Flex columnGap={2}>
              <IAIButton
                isDisabled={modelsToAdd.length === foundModels.length}
                onClick={addAllToSelected}
              >
                {t('modelManager.selectAll')}
              </IAIButton>
              <IAIButton
                isDisabled={modelsToAdd.length === 0}
                onClick={removeAllFromSelected}
              >
                {t('modelManager.deselectAll')}
              </IAIButton>
              <IAICheckbox
                label={t('modelManager.showExisting')}
                isChecked={shouldShowExistingModelsInSearch}
                onChange={() =>
                  dispatch(
                    setShouldShowExistingModelsInSearch(
                      !shouldShowExistingModelsInSearch
                    )
                  )
                }
              />
            </Flex>

            <IAIButton
              isDisabled={modelsToAdd.length === 0}
              onClick={addSelectedModels}
              colorScheme="accent"
            >
              {t('modelManager.addSelected')}
            </IAIButton>
          </Flex>

          <Flex
            sx={{
              flexDirection: 'column',
              padding: 4,
              rowGap: 4,
              borderRadius: 'base',
              width: 'full',
              bg: 'base.900',
            }}
          >
            <Flex gap={4}>
              <Text fontWeight={500} variant="subtext">
                {t('modelManager.pickModelType')}
              </Text>
              <RadioGroup
                value={modelType}
                onChange={(v) => setModelType(v)}
                defaultValue="v1"
                name="model_type"
              >
                <Flex gap={4}>
<<<<<<< HEAD
                  <Radio value="v1">
                    <Text fontSize="sm">{t('modelManager.v1')}</Text>
                  </Radio>
                  <Radio value="v2">
                    <Text fontSize="sm">{t('modelManager.v2')}</Text>
                  </Radio>
=======
                  <Radio value="v1">{t('modelManager.v1')}</Radio>
                  <Radio value="v2_base">{t('modelManager.v2_base')}</Radio>
                  <Radio value="v2_768">{t('modelManager.v2_768')}</Radio>
>>>>>>> dcc8313d
                  <Radio value="inpainting">
                    <Text fontSize="sm">{t('modelManager.inpainting')}</Text>
                  </Radio>
                  <Radio value="custom">
                    <Text fontSize="sm">{t('modelManager.customConfig')}</Text>
                  </Radio>
                </Flex>
              </RadioGroup>
            </Flex>

            {modelType === 'custom' && (
              <Flex flexDirection="column" rowGap={2}>
                <Text fontWeight="500" fontSize="sm" variant="subtext">
                  {t('modelManager.pathToCustomConfig')}
                </Text>
                <IAIInput
                  value={pathToConfig}
                  onChange={(e) => {
                    if (e.target.value !== '') setPathToConfig(e.target.value);
                  }}
                  width="full"
                />
              </Flex>
            )}
          </Flex>

          <Flex
            flexDirection="column"
            maxHeight={72}
            overflowY="scroll"
            borderRadius="sm"
            paddingInlineEnd={4}
            gap={2}
          >
            {foundModels.length > 0 ? (
              renderFoundModels()
            ) : (
              <Text
                fontWeight="500"
                padding={2}
                borderRadius="sm"
                textAlign="center"
                variant="subtext"
              >
                {t('modelManager.noModelsFound')}
              </Text>
            )}
          </Flex>
        </Flex>
      )}
    </>
  );
}<|MERGE_RESOLUTION|>--- conflicted
+++ resolved
@@ -370,18 +370,15 @@
                 name="model_type"
               >
                 <Flex gap={4}>
-<<<<<<< HEAD
                   <Radio value="v1">
                     <Text fontSize="sm">{t('modelManager.v1')}</Text>
                   </Radio>
-                  <Radio value="v2">
-                    <Text fontSize="sm">{t('modelManager.v2')}</Text>
+                  <Radio value="v2_base">
+                    <Text fontSize="sm">{t('modelManager.v2_base')}</Text>
                   </Radio>
-=======
-                  <Radio value="v1">{t('modelManager.v1')}</Radio>
-                  <Radio value="v2_base">{t('modelManager.v2_base')}</Radio>
-                  <Radio value="v2_768">{t('modelManager.v2_768')}</Radio>
->>>>>>> dcc8313d
+                  <Radio value="v2_768">
+                    <Text fontSize="sm">{t('modelManager.v2_768')}</Text>
+                  </Radio>
                   <Radio value="inpainting">
                     <Text fontSize="sm">{t('modelManager.inpainting')}</Text>
                   </Radio>
