--- conflicted
+++ resolved
@@ -227,18 +227,11 @@
       const { image_name, width, height } = action.payload;
       state.initialImage = { imageName: image_name, width, height };
     },
-<<<<<<< HEAD
     modelChanged: (
       state,
-      action: PayloadAction<MainModelField | OnnxModelField | null>
+      action: PayloadAction<MainModelParam | OnnxModelField | null>
     ) => {
-      if (!action.payload) {
-        state.model = null;
-      }
-=======
-    modelChanged: (state, action: PayloadAction<MainModelParam | null>) => {
       state.model = action.payload;
->>>>>>> 632346b2
 
       if (state.model === null) {
         return;
