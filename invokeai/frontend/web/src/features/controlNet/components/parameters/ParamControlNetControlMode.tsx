--- conflicted
+++ resolved
@@ -35,24 +35,14 @@
   );
 
   return (
-<<<<<<< HEAD
     <ControlNetControlModePopover>
       <IAIMantineSelect
         disabled={!isEnabled}
-        label="Control Mode"
+        label={t('controlnet.controlMode')}
         data={CONTROL_MODE_DATA}
         value={String(controlMode)}
         onChange={handleControlModeChange}
       />
     </ControlNetControlModePopover>
-=======
-    <IAIMantineSelect
-      disabled={!isEnabled}
-      label={t('controlnet.controlMode')}
-      data={CONTROL_MODE_DATA}
-      value={String(controlMode)}
-      onChange={handleControlModeChange}
-    />
->>>>>>> ff3150a8
   );
 }