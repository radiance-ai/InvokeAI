/* istanbul ignore file */
/* tslint:disable */
/* eslint-disable */
import type { BaseModelType } from '../models/BaseModelType';
import type { CreateModelRequest } from '../models/CreateModelRequest';
import type { ModelsList } from '../models/ModelsList';
import type { ModelType } from '../models/ModelType';

import type { CancelablePromise } from '../core/CancelablePromise';
import { OpenAPI } from '../core/OpenAPI';
import { request as __request } from '../core/request';

export class ModelsService {

  /**
   * List Models
   * Gets a list of models
   * @returns ModelsList Successful Response
   * @throws ApiError
   */
  public static listModels({
<<<<<<< HEAD
baseModel,
modelType,
}: {
/**
 * Base model
 */
baseModel?: BaseModelType,
/**
 * The type of model to get
 */
modelType?: ModelType,
}): CancelablePromise<ModelsList> {
=======
    baseModel,
    modelType,
  }: {
    /**
     * Base model
     */
    baseModel?: BaseModelType,
    /**
     * The type of model to get
     */
    modelType?: ModelType,
  }): CancelablePromise<ModelsList> {
>>>>>>> 1a7fe172
    return __request(OpenAPI, {
      method: 'GET',
      url: '/api/v1/models/',
      query: {
        'base_model': baseModel,
        'model_type': modelType,
      },
      errors: {
        422: `Validation Error`,
      },
    });
  }

  /**
   * Update Model
   * Add Model
   * @returns any Successful Response
   * @throws ApiError
   */
  public static updateModel({
requestBody,
}: {
requestBody: CreateModelRequest,
}): CancelablePromise<any> {
    return __request(OpenAPI, {
      method: 'POST',
      url: '/api/v1/models/',
      body: requestBody,
      mediaType: 'application/json',
      errors: {
        422: `Validation Error`,
      },
    });
  }

  /**
   * Delete Model
   * Delete Model
   * @returns any Successful Response
   * @throws ApiError
   */
  public static delModel({
modelName,
}: {
modelName: string,
}): CancelablePromise<any> {
    return __request(OpenAPI, {
      method: 'DELETE',
      url: '/api/v1/models/{model_name}',
      path: {
        'model_name': modelName,
      },
      errors: {
        404: `Model not found`,
        422: `Validation Error`,
      },
    });
  }

}<|MERGE_RESOLUTION|>--- conflicted
+++ resolved
@@ -19,20 +19,6 @@
    * @throws ApiError
    */
   public static listModels({
-<<<<<<< HEAD
-baseModel,
-modelType,
-}: {
-/**
- * Base model
- */
-baseModel?: BaseModelType,
-/**
- * The type of model to get
- */
-modelType?: ModelType,
-}): CancelablePromise<ModelsList> {
-=======
     baseModel,
     modelType,
   }: {
@@ -45,7 +31,6 @@
      */
     modelType?: ModelType,
   }): CancelablePromise<ModelsList> {
->>>>>>> 1a7fe172
     return __request(OpenAPI, {
       method: 'GET',
       url: '/api/v1/models/',
@@ -66,10 +51,10 @@
    * @throws ApiError
    */
   public static updateModel({
-requestBody,
-}: {
-requestBody: CreateModelRequest,
-}): CancelablePromise<any> {
+    requestBody,
+  }: {
+    requestBody: CreateModelRequest,
+  }): CancelablePromise<any> {
     return __request(OpenAPI, {
       method: 'POST',
       url: '/api/v1/models/',
@@ -88,10 +73,10 @@
    * @throws ApiError
    */
   public static delModel({
-modelName,
-}: {
-modelName: string,
-}): CancelablePromise<any> {
+    modelName,
+  }: {
+    modelName: string,
+  }): CancelablePromise<any> {
     return __request(OpenAPI, {
       method: 'DELETE',
       url: '/api/v1/models/{model_name}',
