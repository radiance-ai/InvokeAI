--- conflicted
+++ resolved
@@ -10,11 +10,11 @@
     normalize_device,
     torch_dtype,
 )
-<<<<<<< HEAD
-from .log import write_log
-from .util import ask_user, download_with_resume, instantiate_from_config, url_attachment_name, Chdir
-from .attention import auto_detect_slice_size
-=======
 from .log import write_log  # noqa: F401
-from .util import ask_user, download_with_resume, instantiate_from_config, url_attachment_name, Chdir  # noqa: F401
->>>>>>> 0f1b975d
+from .util import (ask_user,
+                   download_with_resume,
+                   instantiate_from_config,
+                   url_attachment_name,
+                   Chdir,
+                   )
+from .attention import auto_detect_slice_size