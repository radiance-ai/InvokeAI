--- conflicted
+++ resolved
@@ -8,22 +8,7 @@
 from contextlib import suppress
 from enum import Enum
 from pathlib import Path
-<<<<<<< HEAD
-from typing import (
-    Any,
-    Callable,
-    Dict,
-    Generic,
-    List,
-    Literal,
-    Optional,
-    Type,
-    TypeVar,
-    Union,
-)
-=======
 from typing import Any, Callable, Dict, Generic, List, Literal, Optional, Type, TypeVar, Union
->>>>>>> ff3150a8
 
 import numpy as np
 import onnx
