--- conflicted
+++ resolved
@@ -149,14 +149,9 @@
 
     @classmethod
     def create_config(cls, **kwargs) -> ModelConfigBase:
-<<<<<<< HEAD
-        if "format" not in kwargs:
-            raise Exception("Field 'format' not found in model config")
-=======
         if "model_format" not in kwargs:
             raise Exception("Field 'model_format' not found in model config")
 
->>>>>>> 22c337b1
         configs = cls._get_configs()
         return configs[kwargs["model_format"]](**kwargs)
 
