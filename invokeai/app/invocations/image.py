# Copyright (c) 2022 Kyle Schouviller (https://github.com/kyle0654)

from typing import Literal, Optional

import cv2
import numpy
import cv2
from PIL import Image, ImageFilter, ImageOps, ImageChops
from pydantic import Field
from pathlib import Path
from typing import Union
from invokeai.app.invocations.metadata import CoreMetadata
from ..models.image import (
    ImageCategory,
    ImageField,
    ResourceOrigin,
    PILInvocationConfig,
    ImageOutput,
    MaskOutput,
)
from .baseinvocation import (
    BaseInvocation,
    InvocationContext,
    InvocationConfig,
)
from invokeai.backend.image_util.safety_checker import SafetyChecker
from invokeai.backend.image_util.invisible_watermark import InvisibleWatermark


class LoadImageInvocation(BaseInvocation):
    """Load an image and provide it as output."""

    # fmt: off
    type: Literal["load_image"] = "load_image"

    # Inputs
    image: Optional[ImageField] = Field(
        default=None, description="The image to load"
    )
    # fmt: on

    class Config(InvocationConfig):
        schema_extra = {
            "ui": {"title": "Load Image", "tags": ["image", "load"]},
        }

    def invoke(self, context: InvocationContext) -> ImageOutput:
        image = context.services.images.get_pil_image(self.image.image_name)

        return ImageOutput(
            image=ImageField(image_name=self.image.image_name),
            width=image.width,
            height=image.height,
        )


class ShowImageInvocation(BaseInvocation):
    """Displays a provided image, and passes it forward in the pipeline."""

    type: Literal["show_image"] = "show_image"

    # Inputs
    image: Optional[ImageField] = Field(default=None, description="The image to show")

    class Config(InvocationConfig):
        schema_extra = {
            "ui": {"title": "Show Image", "tags": ["image", "show"]},
        }

    def invoke(self, context: InvocationContext) -> ImageOutput:
        image = context.services.images.get_pil_image(self.image.image_name)
        if image:
            image.show()

        # TODO: how to handle failure?

        return ImageOutput(
            image=ImageField(image_name=self.image.image_name),
            width=image.width,
            height=image.height,
        )


class ImageCropInvocation(BaseInvocation, PILInvocationConfig):
    """Crops an image to a specified box. The box can be outside of the image."""

    # fmt: off
    type: Literal["img_crop"] = "img_crop"

    # Inputs
    image: Optional[ImageField]  = Field(default=None, description="The image to crop")
    x:      int = Field(default=0, description="The left x coordinate of the crop rectangle")
    y:      int = Field(default=0, description="The top y coordinate of the crop rectangle")
    width:  int = Field(default=512, gt=0, description="The width of the crop rectangle")
    height: int = Field(default=512, gt=0, description="The height of the crop rectangle")
    # fmt: on

    class Config(InvocationConfig):
        schema_extra = {
            "ui": {"title": "Crop Image", "tags": ["image", "crop"]},
        }

    def invoke(self, context: InvocationContext) -> ImageOutput:
        image = context.services.images.get_pil_image(self.image.image_name)

        image_crop = Image.new(mode="RGBA", size=(self.width, self.height), color=(0, 0, 0, 0))
        image_crop.paste(image, (-self.x, -self.y))

        image_dto = context.services.images.create(
            image=image_crop,
            image_origin=ResourceOrigin.INTERNAL,
            image_category=ImageCategory.GENERAL,
            node_id=self.id,
            session_id=context.graph_execution_state_id,
            is_intermediate=self.is_intermediate,
        )

        return ImageOutput(
            image=ImageField(image_name=image_dto.image_name),
            width=image_dto.width,
            height=image_dto.height,
        )


class ImagePasteInvocation(BaseInvocation, PILInvocationConfig):
    """Pastes an image into another image."""

    # fmt: off
    type: Literal["img_paste"] = "img_paste"

    # Inputs
    base_image:     Optional[ImageField]  = Field(default=None, description="The base image")
    image:          Optional[ImageField]  = Field(default=None, description="The image to paste")
    mask: Optional[ImageField] = Field(default=None, description="The mask to use when pasting")
    x:                     int = Field(default=0, description="The left x coordinate at which to paste the image")
    y:                     int = Field(default=0, description="The top y coordinate at which to paste the image")
    # fmt: on

    class Config(InvocationConfig):
        schema_extra = {
            "ui": {"title": "Paste Image", "tags": ["image", "paste"]},
        }

    def invoke(self, context: InvocationContext) -> ImageOutput:
        base_image = context.services.images.get_pil_image(self.base_image.image_name)
        image = context.services.images.get_pil_image(self.image.image_name)
        mask = None
        if self.mask is not None:
            mask = context.services.images.get_pil_image(self.mask.image_name)
            mask = ImageOps.invert(mask.convert("L"))
        # TODO: probably shouldn't invert mask here... should user be required to do it?

        min_x = min(0, self.x)
        min_y = min(0, self.y)
        max_x = max(base_image.width, image.width + self.x)
        max_y = max(base_image.height, image.height + self.y)

        new_image = Image.new(mode="RGBA", size=(max_x - min_x, max_y - min_y), color=(0, 0, 0, 0))
        new_image.paste(base_image, (abs(min_x), abs(min_y)))
        new_image.paste(image, (max(0, self.x), max(0, self.y)), mask=mask)

        image_dto = context.services.images.create(
            image=new_image,
            image_origin=ResourceOrigin.INTERNAL,
            image_category=ImageCategory.GENERAL,
            node_id=self.id,
            session_id=context.graph_execution_state_id,
            is_intermediate=self.is_intermediate,
        )

        return ImageOutput(
            image=ImageField(image_name=image_dto.image_name),
            width=image_dto.width,
            height=image_dto.height,
        )


class MaskFromAlphaInvocation(BaseInvocation, PILInvocationConfig):
    """Extracts the alpha channel of an image as a mask."""

    # fmt: off
    type: Literal["tomask"] = "tomask"

    # Inputs
    image: Optional[ImageField]  = Field(default=None, description="The image to create the mask from")
    invert:      bool = Field(default=False, description="Whether or not to invert the mask")
    # fmt: on

    class Config(InvocationConfig):
        schema_extra = {
            "ui": {"title": "Mask From Alpha", "tags": ["image", "mask", "alpha"]},
        }

    def invoke(self, context: InvocationContext) -> MaskOutput:
        image = context.services.images.get_pil_image(self.image.image_name)

        image_mask = image.split()[-1]
        if self.invert:
            image_mask = ImageOps.invert(image_mask)

        image_dto = context.services.images.create(
            image=image_mask,
            image_origin=ResourceOrigin.INTERNAL,
            image_category=ImageCategory.MASK,
            node_id=self.id,
            session_id=context.graph_execution_state_id,
            is_intermediate=self.is_intermediate,
        )

        return MaskOutput(
            mask=ImageField(image_name=image_dto.image_name),
            width=image_dto.width,
            height=image_dto.height,
        )


class ImageMultiplyInvocation(BaseInvocation, PILInvocationConfig):
    """Multiplies two images together using `PIL.ImageChops.multiply()`."""

    # fmt: off
    type: Literal["img_mul"] = "img_mul"

    # Inputs
    image1: Optional[ImageField]  = Field(default=None, description="The first image to multiply")
    image2: Optional[ImageField]  = Field(default=None, description="The second image to multiply")
    # fmt: on

    class Config(InvocationConfig):
        schema_extra = {
            "ui": {"title": "Multiply Images", "tags": ["image", "multiply"]},
        }

    def invoke(self, context: InvocationContext) -> ImageOutput:
        image1 = context.services.images.get_pil_image(self.image1.image_name)
        image2 = context.services.images.get_pil_image(self.image2.image_name)

        multiply_image = ImageChops.multiply(image1, image2)

        image_dto = context.services.images.create(
            image=multiply_image,
            image_origin=ResourceOrigin.INTERNAL,
            image_category=ImageCategory.GENERAL,
            node_id=self.id,
            session_id=context.graph_execution_state_id,
            is_intermediate=self.is_intermediate,
        )

        return ImageOutput(
            image=ImageField(image_name=image_dto.image_name),
            width=image_dto.width,
            height=image_dto.height,
        )


IMAGE_CHANNELS = Literal["A", "R", "G", "B"]


class ImageChannelInvocation(BaseInvocation, PILInvocationConfig):
    """Gets a channel from an image."""

    # fmt: off
    type: Literal["img_chan"] = "img_chan"

    # Inputs
    image: Optional[ImageField]  = Field(default=None, description="The image to get the channel from")
    channel: IMAGE_CHANNELS  = Field(default="A", description="The channel to get")
    # fmt: on

    class Config(InvocationConfig):
        schema_extra = {
            "ui": {"title": "Image Channel", "tags": ["image", "channel"]},
        }

    def invoke(self, context: InvocationContext) -> ImageOutput:
        image = context.services.images.get_pil_image(self.image.image_name)

        channel_image = image.getchannel(self.channel)

        image_dto = context.services.images.create(
            image=channel_image,
            image_origin=ResourceOrigin.INTERNAL,
            image_category=ImageCategory.GENERAL,
            node_id=self.id,
            session_id=context.graph_execution_state_id,
            is_intermediate=self.is_intermediate,
        )

        return ImageOutput(
            image=ImageField(image_name=image_dto.image_name),
            width=image_dto.width,
            height=image_dto.height,
        )


IMAGE_MODES = Literal["L", "RGB", "RGBA", "CMYK", "YCbCr", "LAB", "HSV", "I", "F"]


class ImageConvertInvocation(BaseInvocation, PILInvocationConfig):
    """Converts an image to a different mode."""

    # fmt: off
    type: Literal["img_conv"] = "img_conv"

    # Inputs
    image: Optional[ImageField]  = Field(default=None, description="The image to convert")
    mode: IMAGE_MODES  = Field(default="L", description="The mode to convert to")
    # fmt: on

    class Config(InvocationConfig):
        schema_extra = {
            "ui": {"title": "Convert Image", "tags": ["image", "convert"]},
        }

    def invoke(self, context: InvocationContext) -> ImageOutput:
        image = context.services.images.get_pil_image(self.image.image_name)

        converted_image = image.convert(self.mode)

        image_dto = context.services.images.create(
            image=converted_image,
            image_origin=ResourceOrigin.INTERNAL,
            image_category=ImageCategory.GENERAL,
            node_id=self.id,
            session_id=context.graph_execution_state_id,
            is_intermediate=self.is_intermediate,
        )

        return ImageOutput(
            image=ImageField(image_name=image_dto.image_name),
            width=image_dto.width,
            height=image_dto.height,
        )


class ImageBlurInvocation(BaseInvocation, PILInvocationConfig):
    """Blurs an image"""

    # fmt: off
    type: Literal["img_blur"] = "img_blur"

    # Inputs
    image: Optional[ImageField]  = Field(default=None, description="The image to blur")
    radius:     float = Field(default=8.0, ge=0, description="The blur radius")
    blur_type: Literal["gaussian", "box"] = Field(default="gaussian", description="The type of blur")
    # fmt: on

    class Config(InvocationConfig):
        schema_extra = {
            "ui": {"title": "Blur Image", "tags": ["image", "blur"]},
        }

    def invoke(self, context: InvocationContext) -> ImageOutput:
        image = context.services.images.get_pil_image(self.image.image_name)

        blur = (
            ImageFilter.GaussianBlur(self.radius) if self.blur_type == "gaussian" else ImageFilter.BoxBlur(self.radius)
        )
        blur_image = image.filter(blur)

        image_dto = context.services.images.create(
            image=blur_image,
            image_origin=ResourceOrigin.INTERNAL,
            image_category=ImageCategory.GENERAL,
            node_id=self.id,
            session_id=context.graph_execution_state_id,
            is_intermediate=self.is_intermediate,
        )

        return ImageOutput(
            image=ImageField(image_name=image_dto.image_name),
            width=image_dto.width,
            height=image_dto.height,
        )


PIL_RESAMPLING_MODES = Literal[
    "nearest",
    "box",
    "bilinear",
    "hamming",
    "bicubic",
    "lanczos",
]


PIL_RESAMPLING_MAP = {
    "nearest": Image.Resampling.NEAREST,
    "box": Image.Resampling.BOX,
    "bilinear": Image.Resampling.BILINEAR,
    "hamming": Image.Resampling.HAMMING,
    "bicubic": Image.Resampling.BICUBIC,
    "lanczos": Image.Resampling.LANCZOS,
}


class ImageResizeInvocation(BaseInvocation, PILInvocationConfig):
    """Resizes an image to specific dimensions"""

    # fmt: off
    type: Literal["img_resize"] = "img_resize"

    # Inputs
    image: Optional[ImageField]  = Field(default=None, description="The image to resize")
    width:                         Union[int, None] = Field(ge=64, multiple_of=8, description="The width to resize to (px)")
    height:                        Union[int, None] = Field(ge=64, multiple_of=8, description="The height to resize to (px)")
    resample_mode:  PIL_RESAMPLING_MODES = Field(default="bicubic", description="The resampling mode")
    # fmt: on

    class Config(InvocationConfig):
        schema_extra = {
            "ui": {"title": "Resize Image", "tags": ["image", "resize"]},
        }

    def invoke(self, context: InvocationContext) -> ImageOutput:
        image = context.services.images.get_pil_image(self.image.image_name)

        resample_mode = PIL_RESAMPLING_MAP[self.resample_mode]

        resize_image = image.resize(
            (self.width, self.height),
            resample=resample_mode,
        )

        image_dto = context.services.images.create(
            image=resize_image,
            image_origin=ResourceOrigin.INTERNAL,
            image_category=ImageCategory.GENERAL,
            node_id=self.id,
            session_id=context.graph_execution_state_id,
            is_intermediate=self.is_intermediate,
        )

        return ImageOutput(
            image=ImageField(image_name=image_dto.image_name),
            width=image_dto.width,
            height=image_dto.height,
        )


class ImageScaleInvocation(BaseInvocation, PILInvocationConfig):
    """Scales an image by a factor"""

    # fmt: off
    type: Literal["img_scale"] = "img_scale"

    # Inputs
    image:          Optional[ImageField] = Field(default=None, description="The image to scale")
    scale_factor:        Optional[float] = Field(default=2.0, gt=0, description="The factor by which to scale the image")
    resample_mode:  PIL_RESAMPLING_MODES = Field(default="bicubic", description="The resampling mode")
    # fmt: on

    class Config(InvocationConfig):
        schema_extra = {
            "ui": {"title": "Scale Image", "tags": ["image", "scale"]},
        }

    def invoke(self, context: InvocationContext) -> ImageOutput:
        image = context.services.images.get_pil_image(self.image.image_name)

        resample_mode = PIL_RESAMPLING_MAP[self.resample_mode]
        width = int(image.width * self.scale_factor)
        height = int(image.height * self.scale_factor)

        resize_image = image.resize(
            (width, height),
            resample=resample_mode,
        )

        image_dto = context.services.images.create(
            image=resize_image,
            image_origin=ResourceOrigin.INTERNAL,
            image_category=ImageCategory.GENERAL,
            node_id=self.id,
            session_id=context.graph_execution_state_id,
            is_intermediate=self.is_intermediate,
        )

        return ImageOutput(
            image=ImageField(image_name=image_dto.image_name),
            width=image_dto.width,
            height=image_dto.height,
        )


class ImageLerpInvocation(BaseInvocation, PILInvocationConfig):
    """Linear interpolation of all pixels of an image"""

    # fmt: off
    type: Literal["img_lerp"] = "img_lerp"

    # Inputs
    image: Optional[ImageField]  = Field(default=None, description="The image to lerp")
    min: int = Field(default=0, ge=0, le=255, description="The minimum output value")
    max: int = Field(default=255, ge=0, le=255, description="The maximum output value")
    # fmt: on

    class Config(InvocationConfig):
        schema_extra = {
            "ui": {"title": "Image Linear Interpolation", "tags": ["image", "linear", "interpolation", "lerp"]},
        }

    def invoke(self, context: InvocationContext) -> ImageOutput:
        image = context.services.images.get_pil_image(self.image.image_name)

        image_arr = numpy.asarray(image, dtype=numpy.float32) / 255
        image_arr = image_arr * (self.max - self.min) + self.min

        lerp_image = Image.fromarray(numpy.uint8(image_arr))

        image_dto = context.services.images.create(
            image=lerp_image,
            image_origin=ResourceOrigin.INTERNAL,
            image_category=ImageCategory.GENERAL,
            node_id=self.id,
            session_id=context.graph_execution_state_id,
            is_intermediate=self.is_intermediate,
        )

        return ImageOutput(
            image=ImageField(image_name=image_dto.image_name),
            width=image_dto.width,
            height=image_dto.height,
        )


class ImageInverseLerpInvocation(BaseInvocation, PILInvocationConfig):
    """Inverse linear interpolation of all pixels of an image"""

    # fmt: off
    type: Literal["img_ilerp"] = "img_ilerp"

    # Inputs
    image: Optional[ImageField]  = Field(default=None, description="The image to lerp")
    min: int = Field(default=0, ge=0, le=255, description="The minimum input value")
    max: int = Field(default=255, ge=0, le=255, description="The maximum input value")
    # fmt: on

    class Config(InvocationConfig):
        schema_extra = {
            "ui": {
                "title": "Image Inverse Linear Interpolation",
                "tags": ["image", "linear", "interpolation", "inverse"],
            },
        }

    def invoke(self, context: InvocationContext) -> ImageOutput:
        image = context.services.images.get_pil_image(self.image.image_name)

        image_arr = numpy.asarray(image, dtype=numpy.float32)
        image_arr = numpy.minimum(numpy.maximum(image_arr - self.min, 0) / float(self.max - self.min), 1) * 255

        ilerp_image = Image.fromarray(numpy.uint8(image_arr))

        image_dto = context.services.images.create(
            image=ilerp_image,
            image_origin=ResourceOrigin.INTERNAL,
            image_category=ImageCategory.GENERAL,
            node_id=self.id,
            session_id=context.graph_execution_state_id,
            is_intermediate=self.is_intermediate,
        )

        return ImageOutput(
            image=ImageField(image_name=image_dto.image_name),
            width=image_dto.width,
            height=image_dto.height,
        )


class ImageNSFWBlurInvocation(BaseInvocation, PILInvocationConfig):
    """Add blur to NSFW-flagged images"""

    # fmt: off
    type: Literal["img_nsfw"] = "img_nsfw"

    # Inputs
    image: Optional[ImageField]  = Field(default=None, description="The image to check")
    metadata: Optional[CoreMetadata] = Field(default=None, description="Optional core metadata to be written to the image")    
    # fmt: on

    class Config(InvocationConfig):
        schema_extra = {
            "ui": {"title": "Blur NSFW Images", "tags": ["image", "nsfw", "checker"]},
        }

    def invoke(self, context: InvocationContext) -> ImageOutput:
        image = context.services.images.get_pil_image(self.image.image_name)

        logger = context.services.logger
        logger.debug("Running NSFW checker")
        if SafetyChecker.has_nsfw_concept(image):
            logger.info("A potentially NSFW image has been detected. Image will be blurred.")
            blurry_image = image.filter(filter=ImageFilter.GaussianBlur(radius=32))
            caution = self._get_caution_img()
            blurry_image.paste(caution, (0, 0), caution)
            image = blurry_image

        image_dto = context.services.images.create(
            image=image,
            image_origin=ResourceOrigin.INTERNAL,
            image_category=ImageCategory.GENERAL,
            node_id=self.id,
            session_id=context.graph_execution_state_id,
            is_intermediate=self.is_intermediate,
            metadata=self.metadata.dict() if self.metadata else None,
        )

        return ImageOutput(
            image=ImageField(image_name=image_dto.image_name),
            width=image_dto.width,
            height=image_dto.height,
        )

    def _get_caution_img(self) -> Image:
        import invokeai.app.assets.images as image_assets

        caution = Image.open(Path(image_assets.__path__[0]) / "caution.png")
        return caution.resize((caution.width // 2, caution.height // 2))


class ImageWatermarkInvocation(BaseInvocation, PILInvocationConfig):
    """Add an invisible watermark to an image"""

    # fmt: off
    type: Literal["img_watermark"] = "img_watermark"

    # Inputs
    image: Optional[ImageField]  = Field(default=None, description="The image to check")
    text: str = Field(default='InvokeAI', description="Watermark text")
    metadata: Optional[CoreMetadata] = Field(default=None, description="Optional core metadata to be written to the image")    
    # fmt: on

    class Config(InvocationConfig):
        schema_extra = {
            "ui": {"title": "Add Invisible Watermark", "tags": ["image", "watermark", "invisible"]},
        }

    def invoke(self, context: InvocationContext) -> ImageOutput:
        image = context.services.images.get_pil_image(self.image.image_name)
        new_image = InvisibleWatermark.add_watermark(image, self.text)
        image_dto = context.services.images.create(
            image=new_image,
            image_origin=ResourceOrigin.INTERNAL,
            image_category=ImageCategory.GENERAL,
            node_id=self.id,
            session_id=context.graph_execution_state_id,
            is_intermediate=self.is_intermediate,
            metadata=self.metadata.dict() if self.metadata else None,
        )

        return ImageOutput(
            image=ImageField(image_name=image_dto.image_name),
            width=image_dto.width,
            height=image_dto.height,
        )

<<<<<<< HEAD
class MaskEdgeInvocation(BaseInvocation, PILInvocationConfig):
    """Applies an edge mask to an image"""

    # fmt: off
    type: Literal["mask_edge"] = "mask_edge"

    # Inputs
    image: Optional[ImageField] = Field(default=None, description="The image to apply the mask to")
    edge_size: int = Field(description="The size of the edge")
    edge_blur: int = Field(description="The amount of blur on the edge")
    low_threshold: int = Field(description="First threshold for the hysteresis procedure in Canny edge detection")
    high_threshold: int = Field(description="Second threshold for the hysteresis procedure in Canny edge detection")
    # fmt: on

    def invoke(self, context: InvocationContext) -> MaskOutput:
        mask = context.services.images.get_pil_image(self.image.image_name)

        npimg = numpy.asarray(mask, dtype=numpy.uint8)
        npgradient = numpy.uint8(
            255 * (1.0 - numpy.floor(numpy.abs(0.5 - numpy.float32(npimg) / 255.0) * 2.0))
        )
        npedge = cv2.Canny(npimg, threshold1=self.low_threshold, threshold2=self.high_threshold)
        npmask = npgradient + npedge
        npmask = cv2.dilate(
            npmask, numpy.ones((3, 3), numpy.uint8), iterations=int(self.edge_size / 2)
        )

        new_mask = Image.fromarray(npmask)

        if self.edge_blur > 0:
            new_mask = new_mask.filter(ImageFilter.BoxBlur(self.edge_blur))

        new_mask = ImageOps.invert(new_mask)

        image_dto = context.services.images.create(
            image=new_mask,
            image_origin=ResourceOrigin.INTERNAL,
            image_category=ImageCategory.MASK,
            node_id=self.id,
            session_id=context.graph_execution_state_id,
            is_intermediate=self.is_intermediate,
        )

        return MaskOutput(
            mask=ImageField(image_name=image_dto.image_name),
=======

class ImageHueAdjustmentInvocation(BaseInvocation):
    """Adjusts the Hue of an image."""

    # fmt: off
    type: Literal["img_hue_adjust"] = "img_hue_adjust"

    # Inputs
    image: ImageField = Field(default=None, description="The image to adjust")
    hue: int = Field(default=0, description="The degrees by which to rotate the hue, 0-360")
    # fmt: on

    def invoke(self, context: InvocationContext) -> ImageOutput:
        pil_image = context.services.images.get_pil_image(self.image.image_name)

        # Convert image to HSV color space
        hsv_image = numpy.array(pil_image.convert("HSV"))

        # Convert hue from 0..360 to 0..256
        hue = int(256 * ((self.hue % 360) / 360))

        # Increment each hue and wrap around at 255
        hsv_image[:, :, 0] = (hsv_image[:, :, 0] + hue) % 256

        # Convert back to PIL format and to original color mode
        pil_image = Image.fromarray(hsv_image, mode="HSV").convert("RGBA")

        image_dto = context.services.images.create(
            image=pil_image,
            image_origin=ResourceOrigin.INTERNAL,
            image_category=ImageCategory.GENERAL,
            node_id=self.id,
            is_intermediate=self.is_intermediate,
            session_id=context.graph_execution_state_id,
        )

        return ImageOutput(
            image=ImageField(
                image_name=image_dto.image_name,
            ),
>>>>>>> c8fbaf54
            width=image_dto.width,
            height=image_dto.height,
        )

<<<<<<< HEAD
class ColorCorrectInvocation(BaseInvocation, PILInvocationConfig):

    type: Literal["color_correct"] = "color_correct"

    init: Optional[ImageField] = Field(default=None, description="Initial image")
    result: Optional[ImageField] = Field(default=None, description="Resulted image")
    mask: Optional[ImageField] = Field(default=None, description="Mask image")
    mask_blur_radius: float = Field(default=8, description="Mask blur radius")

    def invoke(self, context: InvocationContext) -> ImageOutput:
        pil_init_mask = None
        if self.mask is not None:
            pil_init_mask = context.services.images.get_pil_image(
                self.mask.image_name
            ).convert("L")

        init_image = context.services.images.get_pil_image(
            self.init.image_name
        )

        result = context.services.images.get_pil_image(
            self.result.image_name
        ).convert("RGBA")


        #if init_image is None or init_mask is None:
        #    return result

        # Get the original alpha channel of the mask if there is one.
        # Otherwise it is some other black/white image format ('1', 'L' or 'RGB')
        #pil_init_mask = (
        #    init_mask.getchannel("A")
        #    if init_mask.mode == "RGBA"
        #    else init_mask.convert("L")
        #)
        pil_init_image = init_image.convert(
            "RGBA"
        )  # Add an alpha channel if one doesn't exist

        # Build an image with only visible pixels from source to use as reference for color-matching.
        init_rgb_pixels = numpy.asarray(init_image.convert("RGB"), dtype=numpy.uint8)
        init_a_pixels = numpy.asarray(pil_init_image.getchannel("A"), dtype=numpy.uint8)
        init_mask_pixels = numpy.asarray(pil_init_mask, dtype=numpy.uint8)

        # Get numpy version of result
        np_image = numpy.asarray(result.convert("RGB"), dtype=numpy.uint8)

        # Mask and calculate mean and standard deviation
        mask_pixels = init_a_pixels * init_mask_pixels > 0
        np_init_rgb_pixels_masked = init_rgb_pixels[mask_pixels, :]
        np_image_masked = np_image[mask_pixels, :]

        if np_init_rgb_pixels_masked.size > 0:
            init_means = np_init_rgb_pixels_masked.mean(axis=0)
            init_std = np_init_rgb_pixels_masked.std(axis=0)
            gen_means = np_image_masked.mean(axis=0)
            gen_std = np_image_masked.std(axis=0)

            # Color correct
            np_matched_result = np_image.copy()
            np_matched_result[:, :, :] = (
                (
                    (
                        (
                            np_matched_result[:, :, :].astype(numpy.float32)
                            - gen_means[None, None, :]
                        )
                        / gen_std[None, None, :]
                    )
                    * init_std[None, None, :]
                    + init_means[None, None, :]
                )
                .clip(0, 255)
                .astype(numpy.uint8)
            )
            matched_result = Image.fromarray(np_matched_result, mode="RGB")
        else:
            matched_result = Image.fromarray(np_image, mode="RGB")

        # Blur the mask out (into init image) by specified amount
        if self.mask_blur_radius > 0:
            nm = numpy.asarray(pil_init_mask, dtype=numpy.uint8)
            nmd = cv2.erode(
                nm,
                kernel=numpy.ones((3, 3), dtype=numpy.uint8),
                iterations=int(self.mask_blur_radius / 2),
            )
            pmd = Image.fromarray(nmd, mode="L")
            blurred_init_mask = pmd.filter(ImageFilter.BoxBlur(self.mask_blur_radius))
        else:
            blurred_init_mask = pil_init_mask


        multiplied_blurred_init_mask = ImageChops.multiply(
            blurred_init_mask, result.split()[-1]
        )

        # Paste original on color-corrected generation (using blurred mask)
        matched_result.paste(init_image, (0, 0), mask=multiplied_blurred_init_mask)

        image_dto = context.services.images.create(
            image=matched_result,
            image_origin=ResourceOrigin.INTERNAL,
            image_category=ImageCategory.GENERAL,
            node_id=self.id,
            session_id=context.graph_execution_state_id,
            is_intermediate=self.is_intermediate,
        )

        return ImageOutput(
            image=ImageField(image_name=image_dto.image_name),
            width=image_dto.width,
            height=image_dto.height,
        )
=======

class ImageLuminosityAdjustmentInvocation(BaseInvocation):
    """Adjusts the Luminosity (Value) of an image."""

    # fmt: off
    type: Literal["img_luminosity_adjust"] = "img_luminosity_adjust"

    # Inputs
    image: ImageField = Field(default=None, description="The image to adjust")
    luminosity: float = Field(default=1.0, ge=0, le=1, description="The factor by which to adjust the luminosity (value)")
    # fmt: on

    def invoke(self, context: InvocationContext) -> ImageOutput:
        pil_image = context.services.images.get_pil_image(self.image.image_name)

        # Convert PIL image to OpenCV format (numpy array), note color channel
        # ordering is changed from RGB to BGR
        image = numpy.array(pil_image.convert("RGB"))[:, :, ::-1]

        # Convert image to HSV color space
        hsv_image = cv2.cvtColor(image, cv2.COLOR_BGR2HSV)

        # Adjust the luminosity (value)
        hsv_image[:, :, 2] = numpy.clip(hsv_image[:, :, 2] * self.luminosity, 0, 255)

        # Convert image back to BGR color space
        image = cv2.cvtColor(hsv_image, cv2.COLOR_HSV2BGR)

        # Convert back to PIL format and to original color mode
        pil_image = Image.fromarray(image[:, :, ::-1], "RGB").convert("RGBA")

        image_dto = context.services.images.create(
            image=pil_image,
            image_origin=ResourceOrigin.INTERNAL,
            image_category=ImageCategory.GENERAL,
            node_id=self.id,
            is_intermediate=self.is_intermediate,
            session_id=context.graph_execution_state_id,
        )

        return ImageOutput(
            image=ImageField(
                image_name=image_dto.image_name,
            ),
            width=image_dto.width,
            height=image_dto.height,
        )


class ImageSaturationAdjustmentInvocation(BaseInvocation):
    """Adjusts the Saturation of an image."""

    # fmt: off
    type: Literal["img_saturation_adjust"] = "img_saturation_adjust"

    # Inputs
    image: ImageField = Field(default=None, description="The image to adjust")
    saturation: float = Field(default=1.0, ge=0, le=1, description="The factor by which to adjust the saturation")
    # fmt: on

    def invoke(self, context: InvocationContext) -> ImageOutput:
        pil_image = context.services.images.get_pil_image(self.image.image_name)

        # Convert PIL image to OpenCV format (numpy array), note color channel
        # ordering is changed from RGB to BGR
        image = numpy.array(pil_image.convert("RGB"))[:, :, ::-1]

        # Convert image to HSV color space
        hsv_image = cv2.cvtColor(image, cv2.COLOR_BGR2HSV)

        # Adjust the saturation
        hsv_image[:, :, 1] = numpy.clip(hsv_image[:, :, 1] * self.saturation, 0, 255)

        # Convert image back to BGR color space
        image = cv2.cvtColor(hsv_image, cv2.COLOR_HSV2BGR)

        # Convert back to PIL format and to original color mode
        pil_image = Image.fromarray(image[:, :, ::-1], "RGB").convert("RGBA")

        image_dto = context.services.images.create(
            image=pil_image,
            image_origin=ResourceOrigin.INTERNAL,
            image_category=ImageCategory.GENERAL,
            node_id=self.id,
            is_intermediate=self.is_intermediate,
            session_id=context.graph_execution_state_id,
        )

        return ImageOutput(
            image=ImageField(
                image_name=image_dto.image_name,
            ),
            width=image_dto.width,
            height=image_dto.height,
        )
>>>>>>> c8fbaf54
<|MERGE_RESOLUTION|>--- conflicted
+++ resolved
@@ -654,7 +654,7 @@
             height=image_dto.height,
         )
 
-<<<<<<< HEAD
+
 class MaskEdgeInvocation(BaseInvocation, PILInvocationConfig):
     """Applies an edge mask to an image"""
 
@@ -700,53 +700,11 @@
 
         return MaskOutput(
             mask=ImageField(image_name=image_dto.image_name),
-=======
-
-class ImageHueAdjustmentInvocation(BaseInvocation):
-    """Adjusts the Hue of an image."""
-
-    # fmt: off
-    type: Literal["img_hue_adjust"] = "img_hue_adjust"
-
-    # Inputs
-    image: ImageField = Field(default=None, description="The image to adjust")
-    hue: int = Field(default=0, description="The degrees by which to rotate the hue, 0-360")
-    # fmt: on
-
-    def invoke(self, context: InvocationContext) -> ImageOutput:
-        pil_image = context.services.images.get_pil_image(self.image.image_name)
-
-        # Convert image to HSV color space
-        hsv_image = numpy.array(pil_image.convert("HSV"))
-
-        # Convert hue from 0..360 to 0..256
-        hue = int(256 * ((self.hue % 360) / 360))
-
-        # Increment each hue and wrap around at 255
-        hsv_image[:, :, 0] = (hsv_image[:, :, 0] + hue) % 256
-
-        # Convert back to PIL format and to original color mode
-        pil_image = Image.fromarray(hsv_image, mode="HSV").convert("RGBA")
-
-        image_dto = context.services.images.create(
-            image=pil_image,
-            image_origin=ResourceOrigin.INTERNAL,
-            image_category=ImageCategory.GENERAL,
-            node_id=self.id,
-            is_intermediate=self.is_intermediate,
-            session_id=context.graph_execution_state_id,
-        )
-
-        return ImageOutput(
-            image=ImageField(
-                image_name=image_dto.image_name,
-            ),
->>>>>>> c8fbaf54
-            width=image_dto.width,
-            height=image_dto.height,
-        )
-
-<<<<<<< HEAD
+            width=image_dto.width,
+            height=image_dto.height,
+        )
+
+
 class ColorCorrectInvocation(BaseInvocation, PILInvocationConfig):
 
     type: Literal["color_correct"] = "color_correct"
@@ -861,7 +819,51 @@
             width=image_dto.width,
             height=image_dto.height,
         )
-=======
+
+
+class ImageHueAdjustmentInvocation(BaseInvocation):
+    """Adjusts the Hue of an image."""
+
+    # fmt: off
+    type: Literal["img_hue_adjust"] = "img_hue_adjust"
+
+    # Inputs
+    image: ImageField = Field(default=None, description="The image to adjust")
+    hue: int = Field(default=0, description="The degrees by which to rotate the hue, 0-360")
+    # fmt: on
+
+    def invoke(self, context: InvocationContext) -> ImageOutput:
+        pil_image = context.services.images.get_pil_image(self.image.image_name)
+
+        # Convert image to HSV color space
+        hsv_image = numpy.array(pil_image.convert("HSV"))
+
+        # Convert hue from 0..360 to 0..256
+        hue = int(256 * ((self.hue % 360) / 360))
+
+        # Increment each hue and wrap around at 255
+        hsv_image[:, :, 0] = (hsv_image[:, :, 0] + hue) % 256
+
+        # Convert back to PIL format and to original color mode
+        pil_image = Image.fromarray(hsv_image, mode="HSV").convert("RGBA")
+
+        image_dto = context.services.images.create(
+            image=pil_image,
+            image_origin=ResourceOrigin.INTERNAL,
+            image_category=ImageCategory.GENERAL,
+            node_id=self.id,
+            is_intermediate=self.is_intermediate,
+            session_id=context.graph_execution_state_id,
+        )
+
+        return ImageOutput(
+            image=ImageField(
+                image_name=image_dto.image_name,
+            ),
+            width=image_dto.width,
+            height=image_dto.height,
+        )
+
 
 class ImageLuminosityAdjustmentInvocation(BaseInvocation):
     """Adjusts the Luminosity (Value) of an image."""
@@ -956,5 +958,4 @@
             ),
             width=image_dto.width,
             height=image_dto.height,
-        )
->>>>>>> c8fbaf54
+        )