--- conflicted
+++ resolved
@@ -20,13 +20,9 @@
 from ...backend.stable_diffusion.diffusion.shared_invokeai_diffusion import \
     PostprocessingSettings
 from ...backend.stable_diffusion.schedulers import SCHEDULER_MAP
-<<<<<<< HEAD
 from ...backend.util.devices import choose_torch_device, torch_dtype
 from ...backend.model_management import ModelPatcher
-=======
-from ...backend.util.devices import torch_dtype
 from ..models.image import ImageCategory, ImageField, ResourceOrigin
->>>>>>> 271f6406
 from .baseinvocation import (BaseInvocation, BaseInvocationOutput,
                              InvocationConfig, InvocationContext)
 from .compel import ConditioningField
@@ -58,37 +54,11 @@
 
 
 def build_latents_output(latents_name: str, latents: torch.Tensor):
-<<<<<<< HEAD
-      return LatentsOutput(
-          latents=LatentsField(latents_name=latents_name),
-          width=latents.shape[3] * 8,
-          height=latents.shape[2] * 8,
-      )
-
-class NoiseOutput(BaseInvocationOutput):
-    """Invocation noise output"""
-    #fmt: off
-    type:  Literal["noise_output"] = "noise_output"
-
-    # Inputs
-    noise: LatentsField            = Field(default=None, description="The output noise")
-    width:                     int = Field(description="The width of the noise in pixels")
-    height:                    int = Field(description="The height of the noise in pixels")
-    #fmt: on
-
-def build_noise_output(latents_name: str, latents: torch.Tensor):
-      return NoiseOutput(
-          noise=LatentsField(latents_name=latents_name),
-          width=latents.size()[3] * 8,
-          height=latents.size()[2] * 8,
-      )
-=======
     return LatentsOutput(
         latents=LatentsField(latents_name=latents_name),
         width=latents.size()[3] * 8,
         height=latents.size()[2] * 8,
     )
->>>>>>> 271f6406
 
 
 SAMPLER_NAME_VALUES = Literal[
