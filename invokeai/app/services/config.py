--- conflicted
+++ resolved
@@ -270,13 +270,9 @@
         parser.add_parser(cls.cmd_name(), help=cls.__doc__)
 
     @classmethod
-<<<<<<< HEAD
-    def _excluded(self)->Set[str]:
-        return {'type','initconf','version'}
-=======
     def _excluded(self)->List[str]:
-        return ['type','initconf', 'gpu_mem_reserved', 'max_loaded_models']
->>>>>>> dab03fb6
+        # combination of deprecated parameters and internal ones
+        return ['type','initconf', 'gpu_mem_reserved', 'max_loaded_models', 'version']
 
     class Config:
         env_file_encoding = 'utf-8'
