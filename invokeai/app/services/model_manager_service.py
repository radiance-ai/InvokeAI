--- conflicted
+++ resolved
@@ -526,7 +526,6 @@
         of the set is a dict corresponding to the newly-created OmegaConf stanza for
         that model.
         '''
-<<<<<<< HEAD
         return self.mgr.heuristic_import(items_to_import, prediction_type_helper)        
 
     def merge_models(
@@ -554,8 +553,4 @@
             alpha = alpha,
             interp = interp,
             force = force,
-        )
-            
-=======
-        return self.mgr.heuristic_import(items_to_import, prediction_type_helper)
->>>>>>> c21245f5
+        )