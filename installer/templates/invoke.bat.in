@echo off

PUSHD "%~dp0"
setlocal

call .venv\Scripts\activate.bat
set INVOKEAI_ROOT=.

echo Do you want to generate images using the
echo 1. command-line
echo 2. browser-based UI
echo 3. run textual inversion training
echo 4. merge models (diffusers type only)
<<<<<<< HEAD
echo 5. download and install models
echo 6. change InvokeAI startup options
echo 7. re-run the configure script to fix a broken install
echo 8. open the developer console
echo 9. command-line help
set /P restore="Please enter 1-9: [2] "
=======
echo 5. re-run the configure script to download new models
echo 6. update InvokeAI
echo 7. open the developer console
echo 8. command-line help
set /P restore="Please enter 1, 2, 3, 4, 5, 6, 7 or 8: [2] "
>>>>>>> 7fadd5e5
if not defined restore set restore=2
IF /I "%restore%" == "1" (
    echo Starting the InvokeAI command-line..
    python .venv\Scripts\invokeai.exe %*
) ELSE IF /I "%restore%" == "2" (
    echo Starting the InvokeAI browser-based UI..
    python .venv\Scripts\invokeai.exe --web %*
) ELSE IF /I "%restore%" == "3" (
    echo Starting textual inversion training..
    python .venv\Scripts\invokeai-ti.exe --gui
) ELSE IF /I "%restore%" == "4" (
    echo Starting model merging script..
    python .venv\Scripts\invokeai-merge.exe --gui
) ELSE IF /I "%restore%" == "5" (
    echo Running invokeai-model-install...
    python .venv\Scripts\invokeai-model-install.exe
) ELSE IF /I "%restore%" == "6" (
<<<<<<< HEAD
    echo Running invokeai-configure...
    python .venv\Scripts\invokeai-configure.exe --skip-sd-weight --skip-support-models
) ELSE IF /I "%restore%" == "7" (
    echo Running invokeai-configure...
    python .venv\Scripts\invokeai-configure.exe --yes --default_only
) ELSE IF /I "%restore%" == "8" (
=======
    echo Running invokeai-update...
    python .venv\Scripts\invokeai-update.exe %*
) ELSE IF /I "%restore%" == "7" (
>>>>>>> 7fadd5e5
    echo Developer Console
    echo Python command is:
    where python
    echo Python version is:
    python --version
    echo *************************
    echo You are now in the system shell, with the local InvokeAI Python virtual environment activated,
    echo so that you can troubleshoot this InvokeAI installation as necessary.
    echo *************************
    echo *** Type `exit` to quit this shell and deactivate the Python virtual environment ***
    call cmd /k
) ELSE IF /I "%restore%" == "8" (
    echo Displaying command line help...
    python .venv\Scripts\invokeai.exe --help %*
    pause
    exit /b
) ELSE (
    echo Invalid selection
    pause
    exit /b
)
endlocal<|MERGE_RESOLUTION|>--- conflicted
+++ resolved
@@ -11,20 +11,13 @@
 echo 2. browser-based UI
 echo 3. run textual inversion training
 echo 4. merge models (diffusers type only)
-<<<<<<< HEAD
 echo 5. download and install models
 echo 6. change InvokeAI startup options
 echo 7. re-run the configure script to fix a broken install
 echo 8. open the developer console
-echo 9. command-line help
-set /P restore="Please enter 1-9: [2] "
-=======
-echo 5. re-run the configure script to download new models
-echo 6. update InvokeAI
-echo 7. open the developer console
-echo 8. command-line help
-set /P restore="Please enter 1, 2, 3, 4, 5, 6, 7 or 8: [2] "
->>>>>>> 7fadd5e5
+echo 9. update InvokeAI
+echo 10. command-line help
+set /P restore="Please enter 1-10: [2] "
 if not defined restore set restore=2
 IF /I "%restore%" == "1" (
     echo Starting the InvokeAI command-line..
@@ -42,18 +35,12 @@
     echo Running invokeai-model-install...
     python .venv\Scripts\invokeai-model-install.exe
 ) ELSE IF /I "%restore%" == "6" (
-<<<<<<< HEAD
     echo Running invokeai-configure...
     python .venv\Scripts\invokeai-configure.exe --skip-sd-weight --skip-support-models
 ) ELSE IF /I "%restore%" == "7" (
     echo Running invokeai-configure...
     python .venv\Scripts\invokeai-configure.exe --yes --default_only
 ) ELSE IF /I "%restore%" == "8" (
-=======
-    echo Running invokeai-update...
-    python .venv\Scripts\invokeai-update.exe %*
-) ELSE IF /I "%restore%" == "7" (
->>>>>>> 7fadd5e5
     echo Developer Console
     echo Python command is:
     where python
@@ -65,7 +52,10 @@
     echo *************************
     echo *** Type `exit` to quit this shell and deactivate the Python virtual environment ***
     call cmd /k
-) ELSE IF /I "%restore%" == "8" (
+) ELSE IF /I "%restore%" == "9" (
+   echo Running invokeai-update...
+   python .venv\Scripts\invokeai-update.exe %*
+) ELSE IF /I "%restore%" == "10" (
     echo Displaying command line help...
     python .venv\Scripts\invokeai.exe --help %*
     pause
